/*!
 * Copyright 2018 Amazon.com, Inc. or its affiliates. All Rights Reserved.
 * SPDX-License-Identifier: Apache-2.0
 */

import * as assert from 'assert'
import * as os from 'os'
import * as path from 'path'
import * as vscode from 'vscode'

<<<<<<< HEAD
import { RuntimeFamily } from '../../../lambda/models/samLambdaRuntime'
import { FakeExtensionContext } from '../../fakeExtensionContext'
import { DefaultSamLocalInvokeCommand } from '../../../shared/sam/cli/samCliLocalInvoke'
import { SamLaunchRequestArgs } from '../../../shared/sam/debugger/samDebugSession'
import { makeTemporaryToolkitFolder } from '../../../shared/filesystemUtilities'
import { rmrf } from '../../../shared/filesystem'
import { makeCoreCLRDebugConfiguration } from '../../../shared/codelens/csharpCodeLensProvider'
=======
import {
    makeCoreCLRDebugConfiguration,
    MakeCoreCLRDebugConfigurationArguments,
} from '../../../lambda/local/debugConfiguration'
>>>>>>> ab650f54

describe.only('makeCoreCLRDebugConfiguration', async () => {
    let tempFolder: string
    let fakeWorkspaceFolder: vscode.WorkspaceFolder

    beforeEach(async () => {
        tempFolder = await makeTemporaryToolkitFolder()
        fakeWorkspaceFolder = {
            uri: vscode.Uri.file(tempFolder),
            name: 'It was me, fakeWorkspaceFolder!',
            index: 0
        }
    })

    afterEach(async () => {
        await rmrf(tempFolder)
    })

    function makeFakeSamLaunchConfig() {
        const fakeExtCtx = new FakeExtensionContext()
        const config: SamLaunchRequestArgs = {
            name: 'fake-launch-config',
            workspaceFolder: fakeWorkspaceFolder,
            codeRoot: fakeWorkspaceFolder.uri.fsPath,
            runtimeFamily: RuntimeFamily.DotNetCore,
            type: 'coreclr',
            request: 'attach',
            // cfnTemplate?: CloudFormation.Template
            runtime: 'fakedotnet',
            handlerName: 'fakehandlername',
            noDebug: false,

            baseBuildDir: '/fake/build/dir/',
            documentUri: vscode.Uri.parse('/fake/path/foo.txt'),
            originalHandlerName: 'fake-original-handler',
            originalSamTemplatePath: '/fake/original/sam/path',
            samTemplatePath: '/fake/sam/path',
            samLocalInvokeCommand: new DefaultSamLocalInvokeCommand(fakeExtCtx.chanLogger),

            //debuggerPath?:
            debugPort: 0,

            invokeTarget: {
                target: 'code',
                lambdaHandler: 'fakehandlername',
                projectRoot: fakeWorkspaceFolder.uri.fsPath,
            },
        }
        return config
    }

    async function makeConfig({
        codeUri = path.join('foo', 'bar'),
<<<<<<< HEAD
        port = 42
    }: {codeUri?:string, port?:number}) {
        const fakeLaunchConfig = makeFakeSamLaunchConfig()
        return makeCoreCLRDebugConfiguration(fakeLaunchConfig, codeUri)
=======
        port = 42,
    }: Partial<MakeCoreCLRDebugConfigurationArguments>) {
        return makeCoreCLRDebugConfiguration({ codeUri, port })
>>>>>>> ab650f54
    }

    it('uses the specified codeUri', async () => {
        const config = await makeConfig({})

        assert.strictEqual(config.sourceFileMap['/var/task'], path.join('foo', 'bar'))
    })

    describe('windows', async () => {
        if (os.platform() === 'win32') {
            it('massages drive letters to uppercase', async () => {
                const config = await makeConfig({ codeUri: 'c:\\foo\\bar' })

                assert.strictEqual(config.windows.pipeTransport.pipeCwd, 'C:\\foo\\bar')
            })
        }

        it('uses powershell', async () => {
            const config = await makeConfig({})

            assert.strictEqual(config.windows.pipeTransport.pipeProgram, 'powershell')
        })

        it('uses the specified port', async () => {
            const config = await makeConfig({ port: 538 })

            assert.strictEqual(
                config.windows.pipeTransport.pipeArgs.some(arg => arg.includes('538')),
                true
            )
        })
    })
    describe('*nix', async () => {
        it('uses the default shell', async () => {
            const config = await makeConfig({})

            assert.strictEqual(config.pipeTransport.pipeProgram, 'sh')
        })

        it('uses the specified port', async () => {
            const config = await makeConfig({ port: 538 })

            assert.strictEqual(
                config.pipeTransport.pipeArgs.some(arg => arg.includes('538')),
                true
            )
        })
    })
})<|MERGE_RESOLUTION|>--- conflicted
+++ resolved
@@ -8,7 +8,6 @@
 import * as path from 'path'
 import * as vscode from 'vscode'
 
-<<<<<<< HEAD
 import { RuntimeFamily } from '../../../lambda/models/samLambdaRuntime'
 import { FakeExtensionContext } from '../../fakeExtensionContext'
 import { DefaultSamLocalInvokeCommand } from '../../../shared/sam/cli/samCliLocalInvoke'
@@ -16,12 +15,6 @@
 import { makeTemporaryToolkitFolder } from '../../../shared/filesystemUtilities'
 import { rmrf } from '../../../shared/filesystem'
 import { makeCoreCLRDebugConfiguration } from '../../../shared/codelens/csharpCodeLensProvider'
-=======
-import {
-    makeCoreCLRDebugConfiguration,
-    MakeCoreCLRDebugConfigurationArguments,
-} from '../../../lambda/local/debugConfiguration'
->>>>>>> ab650f54
 
 describe.only('makeCoreCLRDebugConfiguration', async () => {
     let tempFolder: string
@@ -32,7 +25,7 @@
         fakeWorkspaceFolder = {
             uri: vscode.Uri.file(tempFolder),
             name: 'It was me, fakeWorkspaceFolder!',
-            index: 0
+            index: 0,
         }
     })
 
@@ -73,18 +66,9 @@
         return config
     }
 
-    async function makeConfig({
-        codeUri = path.join('foo', 'bar'),
-<<<<<<< HEAD
-        port = 42
-    }: {codeUri?:string, port?:number}) {
+    async function makeConfig({ codeUri = path.join('foo', 'bar'), port = 42 }: { codeUri?: string; port?: number }) {
         const fakeLaunchConfig = makeFakeSamLaunchConfig()
         return makeCoreCLRDebugConfiguration(fakeLaunchConfig, codeUri)
-=======
-        port = 42,
-    }: Partial<MakeCoreCLRDebugConfigurationArguments>) {
-        return makeCoreCLRDebugConfiguration({ codeUri, port })
->>>>>>> ab650f54
     }
 
     it('uses the specified codeUri', async () => {
