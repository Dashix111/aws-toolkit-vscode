/*!
 * Copyright 2018-2019 Amazon.com, Inc. or its affiliates. All Rights Reserved.
 * SPDX-License-Identifier: Apache-2.0
 */

import * as assert from 'assert'
import * as AWS from 'aws-sdk'
import * as sinon from 'sinon'
import { ConfigurationTarget } from 'vscode'
import { profileSettingKey, regionSettingKey } from '../../shared/constants'
import { CredentialsManager } from '../../shared/credentialsManager'
import { DefaultAwsContext } from '../../shared/defaultAwsContext'
import { SettingsConfiguration } from '../../shared/settingsConfiguration'
import { FakeExtensionContext, FakeMementoStorage } from '../fakeExtensionContext'
import { TestSettingsConfiguration } from '../utilities/testSettingsConfiguration'
import { assertThrowsError } from './utilities/assertUtils'

describe('DefaultAwsContext', () => {
    const testRegion1Value: string = 're-gion-1'
    const testRegion2Value: string = 're-gion-2'
    const testRegion3Value: string = 're-gion-3'
    const testProfileValue: string = 'profile1'
    const testAccountIdValue: string = '123456789012'
    const testAccessKey: string = 'opensesame'
    const testSecretKey: string = 'itsasecrettoeverybody'

    class ContextTestsSettingsConfigurationBase implements SettingsConfiguration {
        public readSetting<T>(settingKey: string, defaultValue?: T): T | undefined {
            return undefined
        }

        public async writeSetting<T>(
            settingKey: string,
            value: T | undefined,
            target: ConfigurationTarget
        ): Promise<void> {}
    }

    class TestCredentialsManager extends CredentialsManager {
        public constructor(
            private readonly expectedName?: string,
            private readonly reportedCredentials?: AWS.Credentials
        ) {
            super()
        }

        public async getCredentials(profileName: string): Promise<AWS.Credentials> {
            if (this.reportedCredentials && this.expectedName === profileName) {
                return this.reportedCredentials
            }
            throw new Error()
        }
    }

    let sandbox: sinon.SinonSandbox
    beforeEach(() => {
        sandbox = sinon.createSandbox()
    })

    afterEach(() => {
        sandbox.restore()
    })

    it('gets credentials if a profile exists with credentials', async () => {
        const settingsConfig = new TestSettingsConfiguration()
        await settingsConfig.writeSetting<string>(profileSettingKey, testProfileValue)
        const reportedCredentials = new AWS.Credentials(testAccessKey, testSecretKey)

        const testContext = new DefaultAwsContext(
            settingsConfig,
            new FakeExtensionContext(),
            new TestCredentialsManager(testProfileValue, reportedCredentials)
        )
        const creds = await testContext.getCredentials()
        assert.strictEqual(creds, reportedCredentials)
    })

    it('gets credentials if a profile exists with credentials', async () => {
        const overrideProfile = 'asdf'
        const settingsConfig = new TestSettingsConfiguration()
        await settingsConfig.writeSetting<string>(profileSettingKey, overrideProfile)
        const reportedCredentials = new AWS.Credentials(testAccessKey, testSecretKey)

        const testContext = new DefaultAwsContext(
            settingsConfig,
            new FakeExtensionContext(),
            new TestCredentialsManager(overrideProfile, reportedCredentials)
        )
        const creds = await testContext.getCredentials(overrideProfile)
        assert.strictEqual(creds, reportedCredentials)
    })

    it('throws an error if a profile does not exist', async () => {
        const overrideProfile = 'asdf'
        const settingsConfig = new TestSettingsConfiguration()
        await settingsConfig.writeSetting<string>(profileSettingKey, overrideProfile)

        const testContext = new DefaultAwsContext(
            settingsConfig,
            new FakeExtensionContext(),
            new TestCredentialsManager(overrideProfile)
        )
        await assertThrowsError(async () => {
            await testContext.getCredentials(testProfileValue)
        })
    })

    it('returns undefined if no profile is provided and no profile was previously saved to settings', async () => {
        const settingsConfig = new TestSettingsConfiguration()

        const testContext = new DefaultAwsContext(settingsConfig, new FakeExtensionContext())
        const creds = await testContext.getCredentials()
        assert.strictEqual(creds, undefined)
    })

    it('returns ini crendentials if available', async () => {
        const settingsConfig = new TestSettingsConfiguration()
        const credentials = new AWS.Credentials(testAccessKey, testSecretKey)
        sandbox.stub(AWS, 'SharedIniFileCredentials').returns(credentials)

        const testContext = new DefaultAwsContext(settingsConfig, new FakeExtensionContext())
        const actual = await testContext.getCredentials('ini-credentials')
        assert.strictEqual(actual, credentials)
    })

    it('returns process crendentials if available', async () => {
        const settingsConfig = new TestSettingsConfiguration()
        const credentials = new AWS.Credentials(testAccessKey, testSecretKey)
        sandbox.stub(AWS, 'ProcessCredentials').returns(credentials)

        const testContext = new DefaultAwsContext(settingsConfig, new FakeExtensionContext())
        const actual = await testContext.getCredentials('proc-credentials')
        assert.strictEqual(actual, credentials)
    })

    it('reads profile from config on startup', async () => {
        const settingsConfig = new TestSettingsConfiguration()
        await settingsConfig.writeSetting<string>(profileSettingKey, testProfileValue)

        const testContext = new DefaultAwsContext(settingsConfig, new FakeExtensionContext())
        assert.strictEqual(testContext.getCredentialProfileName(), testProfileValue)
    })

    it('gets single region from config on startup', async () => {
        const fakeMementoStorage: FakeMementoStorage = {}
        fakeMementoStorage[regionSettingKey] = [testRegion1Value]

        const fakeExtensionContext = new FakeExtensionContext({
            globalState: fakeMementoStorage
        })

        const testContext = new DefaultAwsContext(new ContextTestsSettingsConfigurationBase(), fakeExtensionContext)
        const regions = await testContext.getExplorerRegions()
        assert.strictEqual(regions.length, 1)
        assert.strictEqual(regions[0], testRegion1Value)
    })

    it('gets multiple regions from config on startup', async () => {
        const fakeMementoStorage: FakeMementoStorage = {}
        fakeMementoStorage[regionSettingKey] = [testRegion1Value, testRegion2Value]

        const fakeExtensionContext = new FakeExtensionContext({
            globalState: fakeMementoStorage
        })

        const testContext = new DefaultAwsContext(new ContextTestsSettingsConfigurationBase(), fakeExtensionContext)
        const regions = await testContext.getExplorerRegions()
        assert.strictEqual(regions.length, 2)
        assert.strictEqual(regions[0], testRegion1Value)
        assert.strictEqual(regions[1], testRegion2Value)
    })

    it('updates globalState on single region change', async () => {
        const extensionContext = new FakeExtensionContext()
        const testContext = new DefaultAwsContext(new ContextTestsSettingsConfigurationBase(), extensionContext)
        await testContext.addExplorerRegion(testRegion1Value)

        const persistedRegions = extensionContext.globalState.get<string[]>(regionSettingKey)
        assert.ok(persistedRegions, 'Expected region data to be stored in globalState')
        assert.strictEqual(persistedRegions!.length, 1)
        assert.strictEqual(persistedRegions![0], testRegion1Value)
    })

    it('updates globalState on multiple region change', async () => {
        const extensionContext = new FakeExtensionContext()
        const testContext = new DefaultAwsContext(new ContextTestsSettingsConfigurationBase(), extensionContext)
        await testContext.addExplorerRegion(testRegion1Value, testRegion2Value)

        const persistedRegions = extensionContext.globalState.get<string[]>(regionSettingKey)
        assert.ok(persistedRegions, 'Expected region data to be stored in globalState')
        assert.strictEqual(persistedRegions!.length, 2)
        assert.strictEqual(persistedRegions![0], testRegion1Value)
        assert.strictEqual(persistedRegions![1], testRegion2Value)
    })

    it('updates globalState on region removal', async () => {
        const extensionContext = new FakeExtensionContext()
        const testContext = new DefaultAwsContext(new ContextTestsSettingsConfigurationBase(), extensionContext)
<<<<<<< HEAD
        await testContext.addExplorerRegion(testRegion1Value, testRegion2Value)
=======
        await testContext.addExplorerRegion(testRegion1Value, testRegion2Value, testRegion3Value)
>>>>>>> fd16291f
        await testContext.removeExplorerRegion(testRegion2Value)

        const persistedRegions = extensionContext.globalState.get<string[]>(regionSettingKey)
        assert.ok(persistedRegions, 'Expected region data to be stored in globalState')
<<<<<<< HEAD
        assert.strictEqual(persistedRegions!.length, 1)
        assert.strictEqual(persistedRegions![0], testRegion1Value)
=======
        assert.strictEqual(persistedRegions!.length, 2)
        assert.strictEqual(persistedRegions![0], testRegion1Value)
        assert.strictEqual(persistedRegions![1], testRegion3Value)
>>>>>>> fd16291f
    })

    it('updates config on profile change', async () => {
        class TestConfiguration extends ContextTestsSettingsConfigurationBase {
            public async writeSetting<T>(settingKey: string, value: T, target: ConfigurationTarget): Promise<void> {
                assert.strictEqual(settingKey, profileSettingKey)
                assert.strictEqual(value, testProfileValue)
                assert.strictEqual(target, ConfigurationTarget.Global)
            }
        }

        const testContext = new DefaultAwsContext(new TestConfiguration(), new FakeExtensionContext())
        await testContext.setCredentialProfileName(testProfileValue)
    })

    it('updates config on account ID change', async () => {
        const testContext = new DefaultAwsContext(
            new ContextTestsSettingsConfigurationBase(),
            new FakeExtensionContext()
        )
        await testContext.setCredentialAccountId(testAccountIdValue)
        assert.strictEqual(testContext.getCredentialAccountId(), testAccountIdValue)
    })

    it('fires event on profile change', async () => {
        const testContext = new DefaultAwsContext(
            new ContextTestsSettingsConfigurationBase(),
            new FakeExtensionContext()
        )

        let invocationCount = 0
        testContext.onDidChangeContext(c => {
            assert.strictEqual(c.profileName, testProfileValue)
            invocationCount++
        })

        await testContext.setCredentialProfileName(testProfileValue)

        assert.strictEqual(invocationCount, 1)
    })

    it('fires event on accountId change', async () => {
        const testContext = new DefaultAwsContext(
            new ContextTestsSettingsConfigurationBase(),
            new FakeExtensionContext()
        )

        let invocationCount = 0
        testContext.onDidChangeContext(c => {
            assert.strictEqual(c.accountId, testAccountIdValue)
            invocationCount++
        })

        await testContext.setCredentialAccountId(testAccountIdValue)

        assert.strictEqual(invocationCount, 1)
    })
})<|MERGE_RESOLUTION|>--- conflicted
+++ resolved
@@ -196,23 +196,14 @@
     it('updates globalState on region removal', async () => {
         const extensionContext = new FakeExtensionContext()
         const testContext = new DefaultAwsContext(new ContextTestsSettingsConfigurationBase(), extensionContext)
-<<<<<<< HEAD
-        await testContext.addExplorerRegion(testRegion1Value, testRegion2Value)
-=======
         await testContext.addExplorerRegion(testRegion1Value, testRegion2Value, testRegion3Value)
->>>>>>> fd16291f
         await testContext.removeExplorerRegion(testRegion2Value)
 
         const persistedRegions = extensionContext.globalState.get<string[]>(regionSettingKey)
         assert.ok(persistedRegions, 'Expected region data to be stored in globalState')
-<<<<<<< HEAD
-        assert.strictEqual(persistedRegions!.length, 1)
-        assert.strictEqual(persistedRegions![0], testRegion1Value)
-=======
         assert.strictEqual(persistedRegions!.length, 2)
         assert.strictEqual(persistedRegions![0], testRegion1Value)
         assert.strictEqual(persistedRegions![1], testRegion3Value)
->>>>>>> fd16291f
     })
 
     it('updates config on profile change', async () => {
